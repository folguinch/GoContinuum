#!/bin/bash
###############################################################################
############################ The complete pipeline ############################
###############################################################################
# Created by: Fernando Olguin
#             Patricio Sanhueza
#
#

set -e

DIR="$( cd "$( dirname "${BASH_SOURCE[0]}" )" >/dev/null 2>&1 && pwd )"
STEPS=( "DIRTY" "AFOLI" "CONTSUB" "SPLIT" "YCLEAN" "PBCLEAN" )

# Functions
function usage () {
cat <<fin
Usage: pipeline.sh [[-h|--help]] [[--noredo]] [[-s|--silent]] [[--vv]] [[--dirty]] [[--skip] step ...] [[--put_rms]] [[--pos] x y] [[--max]] field

Parameters:
  field                 Field name

Options:
  -h, --help            Help
  --neb                 Number of EBs
  --noredo              Skip steps some steps already finished
  -s, --silent          Set verbose=0 in pipeline.sh
  --vv                  Set verbose level to debug
  --dirty               Compute dirty images if dirty directory does not exist
  --skip                Skip given steps (see --steps)
  --steps               List available steps
  --put_rms             Put rms in image headers
  --pos                 Position where to extract spectrum
  --max                 Use max to determine position of peak
fin
}

function list_steps () {
    logger ${STEPS[@]}
}

function update_triggers () {
    SKIP=0
    while [[ $# -gt 0 ]]
    do
        case ${1^^} in
            DIRTY )
                logger "Unsetting ${1^^}"
                DODIRTY=0
                shift
                SKIP=$((SKIP+1))
                ;;
            AFOLI )
                logger "Unsetting ${1^^}"
                DOAFOLI=0
                shift
                SKIP=$((SKIP+1))
                ;;
            CONTSUB )
                logger "Unsetting ${1^^}"
                DOCONTSUB=0
                shift
                SKIP=$((SKIP+1))
                ;;
            SPLIT )
                logger "Unsetting ${1^^}"
                DOSPLIT=0
                shift
                SKIP=$((SKIP+1))
                ;;
            YCLEAN )
                logger "Unsetting ${1^^}"
                DOYCLEAN=0
                shift
                SKIP=$((SKIP+1))
                ;;
            PBCLEAN )
                logger "Unsetting ${1^^}"
                DOPBCLEAN=0
                shift
                SKIP=$((SKIP+1))
                ;;
            * )
                break
                ;;
        esac
    done
    logger "DEBUG" "Skipping $SKIP options"
}

function logger (){
    local level="INFO"
    local sep1="================================================================================"
    local sep2="--------------------------------------------------------------------------------"
    if [[ $1 != "" ]]
    then
        if [[ $1 == "DEBUG" ]] || [[ $1 == "INFO" ]] || [[ $1 == "WARN" ]] || 
            [[ $1 == "ERROR" ]] || [[ $1 == "SEP" ]]
        then
            level="$1"
            shift
        fi
    fi

    if [[ $level != "SEP" ]]
    then
        local msg="$level: $@"
    elif [[ $1 -eq 1 ]]
    then
        local msg="$sep1"
    else
        local msg="$sep2"
    fi

    if [[ $VERBOSE -eq 1 ]]
    then
        if [[ $level != "DEBUG" ]]
        then
            echo "$msg" | tee -a "${LOGGERFILE}"
            if [[ $level == "ERROR" ]]
            then
                exit 0
            fi
        else
            echo "$msg" >> ${LOGGERFILE}
        fi
    elif [[ $VERBOSE -eq 2 ]]
    then
        echo "$msg" | tee -a "${LOGGERFILE}"
    fi
}

function check_environment () {
    if [[ ! -d $Dirty ]]
    then
        if [[ DODIRTY -eq 1 ]]
        then
            logger "Computing dirty images"
            get_dirty
        else
            logger "ERROR" "Could not find dirty directory"
        fi
    elif [[ DODIRTY -eq 1 ]]
    then
        logger "Computing dirty images if needed"
        get_dirty
    fi
    if [[ ! -d $Plots ]]
    then
        logger "Creating plots directory"
        mkdir $Plots
    fi
    if [[ ! -d $PBclean ]]
    then
        logger "Creating pbclean directory"
        mkdir $PBclean
    fi
}

function rms_to_header () {
    local script="$DIR/rms_to_header.py"
    casa -c $script $*
}

function deldir () {
    logger "WARN" "Removing directory: $1"
    rm -rf $1

    if [[ $2 != "" ]]
    then
        exit $2
    fi
}

function get_dirty () {
    local script="$DIR/get_dirty.py"
    local casalogfile="$LOGS/casa_$(date --utc +%F_%H%M%S)_dirty.log"
    local casaflags="--logfile $casalogfile -c"
    local msfiles=( ${UVdata}/${SRC0}*.ms )
    local config="${BASE}${SRC0}.cfg"
    local casa="/home/myso/opt/casa-release-5.5.0-149.el7/bin/casa"
    local mpicasa="/home/myso/opt/casa-release-5.5.0-149.el7/bin/mpicasa"
    logger "DEBUG" "msfiles = ${msfiles[@]}"

    # Run casa
    if [[ ! -d $Dirty ]]
    then
        mkdir $Dirty
        set +e
        $mpicasa -n 4 $casa $casaflags $script $config $Dirty "${msfiles[@]}"
        if [[ $? -ge 1 ]]
        then
            logger "WARN" "Got error from CASA while calculating the dirty images"
            logger "WARN" "Check and remove (if needed) files in: $Dirty"
            exit 0
        fi
        set -e
        logger "SEP" 2
    else
        for ms in ${msfiles[@]}
        do
            local fname="$(basename $ms)"
            #local ext="${fname##*.}"
            fname="${fname%.*}"
            for f in ${Dirty}/${fname}*.fits
            do
                if [[ ! -f $f ]]
                then
                    logger "Computing dirty images for ms: $ms"
                    $mpicasa -n 3 $casa $casaflags $script $config $Dirty $ms
                else
                    logger "Skipping dirty for ms: $ms"
                fi
                break
            done
            logger "SEP" 2
        done
    fi
}

function get_spectra () {
    local script="$DIR/extract_spectra.py"
    if [[ $Method == "position" ]]
    then
        logger "Extracting spectrum at: ${Xpos}, ${Ypos}"
        local flags="$Method $1 $2 $Xpos $Ypos"
    elif [[ $Method == "max" ]]
    then
        logger "Extracting spectrum at maximum"
        local flags="--niter 1 --image_file ${1/.fits/.max.fits}"
        flags="$flags $Method --pos_file $3 $2 $1"
    fi
    python $script $flags
}

function combine_peaks () {
    local script="$DIR/combine_peaks.py"
    python $script $1 $2
}

function get_continuum_channels () {
    local script="$DIR/continuum_iterative.py"
    for specfile in $*
    do
        local plotname="${specfile/dirty/plots}"
        local flags="--table ${BASE}pipeline_${method}_continuum.dat"
        flags="$flags --tableinfo $(basename $specfile)"
        flags="$flags --plotname ${plotname/.dat/.png}"
        flags="$flags --chanfile ${specfile/.dat/.chanfile.txt}"
        flags="$flags --min_width 2" 
        flags="$flags --config ${BASE}${SRC0}.cfg" 
        flags="$flags --spec ${specfile} sigmaclip --sigma 3.0 1.3"
        logger "SEP" 2
        python $script $flags 
    done
}

function get_peak_continuum_channels () {
    local methodin="$Method"
    if [[ $Method == "max" ]]
    then
        # First pass
        local counter=0
        logger "Extracting spectra (1st pass)"
        for dirt in ${Dirty}/${SRC}*.image.fits
        do
            local specbase=${dirt/.fits/}
            if [[ $counter -eq 0 ]]
            then
                local posfile="${dirt/.fits/.max.positions.dat}"
                posfile=${posfile/.spw[0-3]./.}

                # Reset if redo
                if [[ $Redo -eq 1 ]] && [[ -f $posfile ]]
                then
                    rm -f $posfile
                elif [[ $Redo -eq 0 ]] && [[ -f $posfile ]]
                then
                    logger "File $(basename $posfile) already created"
                    break
                fi
                counter=1
            fi
            # Find position of maxima
            logger "SEP" 2
            logger "Working on: $(basename $dirt)"
            get_spectra $dirt $specbase $posfile
        done
        logger "Extracting spectra done"

        # Combine peaks
        logger "SEP" 2
        logger "Combining peaks"
        local combposfile="${posfile/.dat/.combined.dat}"
        if [[ $Redo -eq 1 ]] || [[ ! -f $combposfile ]]
        then
            combine_peaks $posfile $combposfile
            logger "Done combining peaks"
        else
            logger "File $(basename $combposfile) already created"
        fi

        # Assign source position values
        Method="position"
        local positions="$(cat $combposfile)"
        counter=1
        for pos in $positions
        do
            if [[ $counter -eq 1 ]]
            then
                Xpos="$pos"
            else
                Ypos="$pos"
            fi
            counter=2
        done
    fi
    # Second pass
    logger "Extracting spectra (2nd pass)"
    for dirt in ${Dirty}/${SRC}*.image.fits
    do
        logger "SEP" 2
        logger "Extracting spectra"
        logger "Working on: $(basename $dirt)"
        specbase=${dirt/.fits/}
        get_spectra $dirt $specbase
        
        logger "Getting continuum channels"
        local specfiles="${specbase}.p0spec.dat"
        get_continuum_channels $specfiles
    done
    logger "Done with AFOLI"

    # Restore method
    if [[ "$methodin" != "$Method" ]]
    then
        Method="$methodin"
    fi
}

function run_uvcontsub () {
    local script="$DIR/run_uvcontsub.py"
    local casalogfile="$LOGS/casa_$(date --utc +%F_%H%M%S)_run_uvcontsub.log"
    if [[ $Redo -eq 1 ]] || [[ ! -d "$1.contsub" ]]
    then
        if [[ -d "$1.contsub" ]]
        then
            logger "Removing ${1}.contsub"
            rm -rf "${1}.contsub"
        fi
        logger "Running uvcontsub"
        casa --logfile $casalogfile -c $script $*
        logger "uvcontsub succeded"
    elif [[ -d "$1.contsub" ]]
    then
        logger "Directory ${1}.contsub already exists"
    fi
}

function run_pbclean () {
    local script="$DIR/pbclean.py"
    local casalogfile="$LOGS/casa_$(date --utc +%F_%H%M%S)_pbclean.log"
    local casaflags="--logfile $casalogfile -c"
    local config="${BASE}${SRC0}.cfg"
    if [[ $2 -eq 0 ]]
    then
        local spw=0
        while [[ $spw -le 3 ]]
        do
            if [[ $NEB -gt 1 ]]
            then
                local imgname="$(basename ${Dirty}/${SRC}*.spw${spw}.*.image)"
                imgname="$PBclean/${imgname/.image/}.${1##*.}"
            else
                local imgname="$(basename ${Dirty}/${SRC}*.spw${spw}.*.image)"
                imgname="$PBclean/${imgname/.image/}.${1##*.}"
            fi
            if [[ $Redo -eq 1 ]] || [[ ! -d "${imgname}.image" ]]
            then
                if [[ -d "${imgname}.image" ]]
                then
                    logger "Removing pb cleaned image: $(basename $imgname)"
                    rm -rf "${imgname}.*"
                fi
                logger "Runnung pbclean"
                mpicasa -n 5 $(which casa) $casaflags $script --nothreshold --spw $spw $1 $imgname $config
                logger "Pbclean succeded"
            else
                logger "Image ${imgname}.image already exists"
            fi
            spw=$((spw + 1))
            logger "SEP" 2
        done
    elif [[ $2 -eq 1 ]]
    then
        local imgname="${PBclean}/$(basename $1)"
        if [[ $Redo -eq 1 ]] || [[ ! -d "${imgname}.image" ]]
        then
            if [[ -d "${imgname}.image" ]]
            then
                logger "Removing pb cleaned image: $(basename $imgname)"
                rm -rf "${imgname}.*"
            fi
            logger "Runnung pbclean"
            mpicasa -n 5 $(which casa) $casaflags $script --nothreshold --continuum $1 $imgname $config
            logger "Pbclean succeded"
        else
            logger "Image ${imgname}.image already exists"
        fi
    fi
}

function run_yclean () {
    local script="$DIR/exec_yclean.py"
    local config="${BASE}${SRC0}.cfg"
    local casalogfile="$LOGS/casa_$(date --utc +%F_%H%M%S)_exec_yclean.log"
    local casacmd='/home/myso/opt/casapy/bin/casa'
    local runyclean="mpicasa -n 5 $casacmd --logfile $casalogfile -c $script $1 $config"
    
    cd $BASE
    if [[ $Redo -eq 1 ]] || [[ ! -d $YCLEAN ]]
    then
        if [[ -d $YCLEAN ]]
        then
<<<<<<< HEAD
            logger "Emptying YCLEAN directory: $YCLEAN"
            rm -rf ${YCLEAN}/*
            rm -rf *MASCARA.tc*
        else
            mkdir $YCLEAN
        fi
        if [[ -d $CLEAN ]]
        then
            logger "Emptying CLEAN directory: $CLEAN"
            rm -rf ${CLEAN}/*.cube*
        else
            mkdir $CLEAN
=======
            if [[ -d $YCLEAN ]]
            then
                logger "Emptying YCLEAN directory: $YCLEAN"
                rm -rf ${YCLEAN}/*
                rm -rf *MASCARA.tc*
            else
                mkdir $YCLEAN
            fi
            if [[ -d $CLEAN ]]
            then
                logger "Emptying CLEAN directory: $CLEAN"
                rm -rf ${CLEAN}/*.cube*
            else
                mkdir $CLEAN
            fi
            logger "Running YCLEAN"
            $runyclean
            #mpicasa -n 3 $casacmd --logfile $casalogfile -c $script $1 $config
            logger "YCLEAN succeded"
        else
            if [[ $Redo -eq 0 ]] 
            then
                local cleanfinal=( ${BASE}/clean/${SRC0}.spw*.cube* )
                test -e ${cleanfinal[0]} && logger "YCLEAN already ran" || $runyclean 
            else
                logger "YCLEAN already ran"
            fi
>>>>>>> f4f0f86a
        fi
        logger "Running YCLEAN"
        mpicasa -n 3 $(which casa) --logfile $casalogfile -c $script $1 $config
        logger "YCLEAN succeded"
    else
        logger "YCLEAN already ran"
    fi
    cd -
}

function split_continuum () {
    local script="$DIR/split_ms.py"
    local casalogfile="$LOGS/casa_$(date --utc +%F_%H%M%S)_split_ms.log"
    local splitfile1="${2}.cont_avg"
    local splitfile2="${2}.allchannels_avg"
    if [[ $Redo -eq 1 ]] || [[ ! -d $splitfile1 ]]
    then
        if [[ -d $splitfile1 ]]
        then
            logger "Removing continuum split files"
            rm -rf $splitfile1 $splitfile2
        fi
        logger "Splitting the ms"
        casa --logfile $casalogfile -c $script $*
        logger "Splitting succeded"
    else
        logger "Files $splitfile1 and $splitfile2 already exist"
    fi
}

function concat_vis () {
    local script="$DIR/run_concat.py"
    local casalogfile="$LOGS/casa_$(date --utc +%F_%H%M%S)_run_concat.log"
    logger "Concatenating: $*"
    casa --logfile $casalogfile -c $script $*
    logger "Concatenation succeded"
}

function run_pipe () {
    local ptype="$1"
    logger "Running $ptype pipe"
    shift
    local uvdatams="$1"
    logger "DEBUG" "uvdatams = $uvdatams"
    shift
    local concatms="$@"
    logger "DEBUG" "concatms = $concatms"
    if [[ $NEB -gt 1 ]]
    then
        concatms="${uvdatams/${SRC0}.[0-9]./${SRC0}.}"
        if [[ $ptype == "line" ]] 
        then
            concatms="${concatms}.contsub"
        else
            concatms="${concatms}.${2##*.}"
        fi
        logger "DEBUG" "setting concatms = $concatms"
        if [[ $Redo -eq 1 ]] || [[ ! -d $concatms ]]
        then
            if [[ -d $concatms ]]
            then
                logger "Removing concatenated $ptype file: $(basename $concatms)"
                rm -rf $concatms
            fi
            concat_vis $concatms $@
        else
            logger "File $(basename $concatms) already created"
        fi
        echo "SEP" 2
    fi

    logger "DEBUG" "final concatms = $concatms"
    if [[ $ptype == "line" ]] && [[ $DOYCLEAN -eq 1 ]]
    then
        # YCLEAN HERE
        run_yclean $concatms
    elif [[ $ptype == "continuum" ]] && [[ $DOPBCLEAN -eq 1 ]]
    then
        # Run pb clean
        run_pbclean $concatms 1
    elif [[ $DOYCLEAN -eq 0 ]] || [[ $DOPBCLEAN -eq 0 ]]
    then
        logger "Skipping $ptype pipe"
    else
        logger "ERROR" "Pipe type not recognized: $ptype"
    fi
}

function main () {
    # Check that all the directories exist
    check_environment

    # Put the rms in header
    if [[ $PutRms -eq 1 ]]
    then
        rms_to_header ${Dirty}/${SRC}*.image
    fi
    
    # Initial channel windows from peak
    local counter=1
    local contsubms=""
    local splitms1=""
    local splitms2=""
    while [[ $counter -le $NEB ]]
    do
        if [[ $NEB -gt 1 ]]
        then
            SRC="${SRC0}.${counter}"
        else
            SRC="${SRC0}"
        fi
        logger "Working on source: $SRC"
        get_peak_continuum_channels 
        logger "SEP" 2
        
        # uvcontsub
        local uvdatams="${UVdata}/${SRC}*.ms"
        local chanfiles="${Dirty}/${SRC}*.chanfile.txt"
        run_uvcontsub $uvdatams $chanfiles
        contsubms="${contsubms} ${uvdatams}.contsub"

        # Splits
        logger "SEP" 2
        split_continuum "${BASE}${SRC0}.cfg" $uvdatams $chanfiles
        splitms1="${splitms1} ${uvdatams}.cont_avg"
        splitms2="${splitms2} ${uvdatams}.allchannels_avg"

        #run_pbclean "${uvdatams}.contsub"
        counter=$((counter + 1))
        logger "SEP" 1
    done
    
    # For lines
    run_pipe "line" $uvdatams $contsubms 

    # For continuum
    run_pipe "continuum" $uvdatams $splitms1
    run_pipe "continuum" $uvdatams $splitms2
}
source /home/myso/share/binary_project/maat_venv/env/bin/activate

# Command line options
BASE="./"
PutRms=0
Redo=1
Method="max"
Xpos=""
Ypos=""
NEB=1
SKIP=1
VERBOSE=1
# Task triggers
DODIRTY=0
DOAFOLI=1
DCONTSUB=1
DOSPLIT=1
DOYCLEAN=1
DOPBCLEAN=1

# Initialize logger file
LOGS="logs"
if [[ ! -d $LOGS ]]
then
    mkdir $LOGS
fi
LOGGERFILE="$LOGS/pipeline_debug.log"
logger "SEP" 1

while [[ "$1" != "" ]]; do
    logger "DEBUG" "Processing cmd option: $1"
    case $1 in
        -h | --help )           
            usage
            exit 1
            ;;
        --noredo )              
            Redo=0
            shift
            ;;
        -s | --silent )
            VERBOSE=0
            shift
            ;;
        --vv )
            VERBOSE=2
            logger "Previous messages written to file"
            shift
            ;;
        --dirty )               
            DODIRTY=1
            shift
            ;;
        --skip )                
            shift
            update_triggers $@
            shift $SKIP
            SKIP=1
            ;;
        --steps )               
            list_steps
            exit 1
            ;;
        --put_rms )             
            PutRms=1
            shift
            ;;
        --pos )                 
            Method="position"
            shift
            Xpos=$1
            shift
            Ypos=$1
            shift
            ;;
        --max )                 
            Method="max"
            shift
            ;;
        --neb )                 
            shift
            NEB=$1
            shift
            ;;
        * )                     
            SRC0=$1
            shift
            break
            ;;
    esac
done

# Environment setup
if [[ $BASE != "" ]]
then
    BASE="${BASE}/"
fi
Dirty="${BASE}dirty"
Plots="${BASE}plots"
UVdata="${BASE}final_uvdata"
PBclean="${BASE}pbclean"
CLEAN="${BASE}clean"
YCLEAN="${BASE}yclean"

main
echo "QMD"
deactivate<|MERGE_RESOLUTION|>--- conflicted
+++ resolved
@@ -414,7 +414,7 @@
     local script="$DIR/exec_yclean.py"
     local config="${BASE}${SRC0}.cfg"
     local casalogfile="$LOGS/casa_$(date --utc +%F_%H%M%S)_exec_yclean.log"
-    local casacmd='/home/myso/opt/casapy/bin/casa'
+    local casacmd="$(which casa)"
     local runyclean="mpicasa -n 5 $casacmd --logfile $casalogfile -c $script $1 $config"
     
     cd $BASE
@@ -422,7 +422,6 @@
     then
         if [[ -d $YCLEAN ]]
         then
-<<<<<<< HEAD
             logger "Emptying YCLEAN directory: $YCLEAN"
             rm -rf ${YCLEAN}/*
             rm -rf *MASCARA.tc*
@@ -435,41 +434,18 @@
             rm -rf ${CLEAN}/*.cube*
         else
             mkdir $CLEAN
-=======
-            if [[ -d $YCLEAN ]]
-            then
-                logger "Emptying YCLEAN directory: $YCLEAN"
-                rm -rf ${YCLEAN}/*
-                rm -rf *MASCARA.tc*
-            else
-                mkdir $YCLEAN
-            fi
-            if [[ -d $CLEAN ]]
-            then
-                logger "Emptying CLEAN directory: $CLEAN"
-                rm -rf ${CLEAN}/*.cube*
-            else
-                mkdir $CLEAN
-            fi
-            logger "Running YCLEAN"
-            $runyclean
-            #mpicasa -n 3 $casacmd --logfile $casalogfile -c $script $1 $config
-            logger "YCLEAN succeded"
-        else
-            if [[ $Redo -eq 0 ]] 
-            then
-                local cleanfinal=( ${BASE}/clean/${SRC0}.spw*.cube* )
-                test -e ${cleanfinal[0]} && logger "YCLEAN already ran" || $runyclean 
-            else
-                logger "YCLEAN already ran"
-            fi
->>>>>>> f4f0f86a
         fi
         logger "Running YCLEAN"
-        mpicasa -n 3 $(which casa) --logfile $casalogfile -c $script $1 $config
+        $runyclean
         logger "YCLEAN succeded"
     else
-        logger "YCLEAN already ran"
+        if [[ $Redo -eq 0 ]] 
+        then
+            local cleanfinal=( ${BASE}/clean/${SRC0}.spw*.cube* )
+            test -e ${cleanfinal[0]} && logger "YCLEAN already ran" || $runyclean 
+        else
+            logger "YCLEAN already ran"
+        fi
     fi
     cd -
 }
